--- conflicted
+++ resolved
@@ -48,13 +48,6 @@
   */
 object WithClose {
   // defined for up to 3 variables, implement more methods if needed
-<<<<<<< HEAD
-  def apply[T <: Any { def close(): Unit }, V](c: T)(fn: (T) => V): V = try { fn(c) } finally { c.close() }
-  def apply[T <: Any { def close(): Unit }, V](c0: T, c1: T)(fn: Tuple2[T, T] => V): V =
-    try { try { fn(c0, c1) } finally { c0.close() } } finally { c1.close() }
-  def apply[T <: Any { def close(): Unit }, V](c0: T, c1: T, c2: T)(fn: Tuple3[T, T, T] => V): V =
-    try { try { try { fn(c0, c1, c2) } finally { c0.close() } } finally { c1.close() } } finally { c2.close() }
-=======
   def apply[A <: AnyCloseable, B](a: A)(fn: (A) => B): B = try { fn(a) } finally { a.close() }
   def apply[A <: AnyCloseable, B <: AnyCloseable, C](a: A, b: B)(fn: (A, B) => C): C =
     try { try { fn(a, b) } finally { a.close() } } finally { b.close() }
@@ -71,7 +64,6 @@
 
 object SafeFlush {
   type AnyFlushable = Any { def flush(): Unit }
->>>>>>> 400b6ab1
 }
 
 /**
